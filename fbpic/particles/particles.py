--- conflicted
+++ resolved
@@ -11,11 +11,7 @@
 from .numba_methods import push_p_numba, push_x_numba, \
         gather_field_numba, deposit_field_numba
 
-<<<<<<< HEAD
 # If accelerate is installed, it potentially allows to use a GPU
-=======
-# If cuda is installed, it potentially allows to use a GPU
->>>>>>> e4c1cca1
 try :
     from fbpic.cuda_utils import cuda, cuda_tpb_bpg_1d, cuda_tpb_bpg_2d
     from .cuda_methods import push_p_gpu, push_x_gpu, \
