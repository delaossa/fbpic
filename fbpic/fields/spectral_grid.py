--- conflicted
+++ resolved
@@ -7,13 +7,8 @@
 """
 import numpy as np
 from scipy.constants import epsilon_0
-<<<<<<< HEAD
-from .utility_methods import get_filter_array
 from .numba_methods import numba_push_eb_standard, \
     numba_push_eb_comoving, numba_push_eb_pml, \
-=======
-from .numba_methods import numba_push_eb_standard, numba_push_eb_comoving, \
->>>>>>> 29a4c78b
     numba_correct_currents_curlfree_standard, \
     numba_correct_currents_crossdeposition_standard, \
     numba_correct_currents_curlfree_comoving, \
@@ -39,11 +34,7 @@
     """
 
     def __init__(self, kz_modified, kr, m, kz_true, dz, dr,
-<<<<<<< HEAD
-                current_correction, use_pml=False, use_cuda=False ) :
-=======
-                        current_correction, smoother, use_cuda=False ) :
->>>>>>> 29a4c78b
+                current_correction, smoother, use_pml=False, use_cuda=False ) :
         """
         Allocates the matrices corresponding to the spectral grid
 
@@ -71,14 +62,12 @@
             The method used in order to ensure that the continuity equation
             is satisfied. Either `curl-free` or `cross-deposition`.
 
-<<<<<<< HEAD
         use_pml: bool, optional
             Whether to use the Perfectly Matched Layers
-=======
+
         smoother: an instance of BinomialSmoother
             Determines how the charge and currents are smoothed.
             (Default: one-pass binomial filter and no compensator.)
->>>>>>> 29a4c78b
 
         use_cuda : bool, optional
             Wether to use the GPU or not
