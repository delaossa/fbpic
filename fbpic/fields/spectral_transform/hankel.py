--- conflicted
+++ resolved
@@ -16,12 +16,7 @@
 from fbpic.utils.cuda import cuda_installed, cupy_installed
 from .numba_methods import numba_copy_2dC_to_2dR, numba_copy_2dR_to_2dC
 if cuda_installed:
-<<<<<<< HEAD
-    from pyculib import blas as cublas
     from fbpic.utils.cuda import cuda, cuda_tpb_bpg_2d, cuda_gpu_model
-=======
-    from fbpic.utils.cuda import cuda, cuda_tpb_bpg_2d
->>>>>>> 0461281d
     from .cuda_methods import cuda_copy_2dC_to_2dR, cuda_copy_2dR_to_2dC
 if cupy_installed:
     import cupy
@@ -146,19 +141,12 @@
             zero_array = np.zeros((2*Nz, Nr), dtype=np.float64)
             self.d_in = cuda.to_device( zero_array )
             self.d_out = cuda.to_device( zero_array )
-<<<<<<< HEAD
-            # Initialize a cuda stream (required by cublas)
-            self.blas = cublas.Blas()
+            # Initialize cuBLAS
+            self.blas = device.get_cublas_handle()
             # Define CUDA threads per block for copy 2d real/complex kernels
             copy_tpb = (8,32) if cuda_gpu_model == "V100" else (2,16)
             # Initialize the threads per block and block per grid
             self.dim_grid, self.dim_block = cuda_tpb_bpg_2d(Nz, Nr, *copy_tpb)
-=======
-            # Initialize cuBLAS
-            self.blas = device.get_cublas_handle()
-            # Initialize the threads per block and block per grid
-            self.dim_grid, self.dim_block = cuda_tpb_bpg_2d(Nz, Nr, 1, 32)
->>>>>>> 0461281d
 
 
     def get_r(self):
