# Copyright 2016, FBPIC contributors
# Authors: Remi Lehe, Manuel Kirchen
# License: 3-Clause-BSD-LBNL
"""
This file is part of the Fourier-Bessel Particle-In-Cell code (FB-PIC)
It defines the optimized fields methods that use cuda on a GPU
"""
from numba import cuda
from scipy.constants import c, epsilon_0, mu_0
c2 = c**2

# ------------------
# Erasing functions
# ------------------

@cuda.jit
def cuda_erase_scalar( array ):
    """
    Set input array to 0

    The array is typically an interpolation grid array, and it
    is set to zero before depositing the currents

    Parameters:
    ------------
    array: 2darrays of complexs
       Array that represent the fields on the grid
       (The first axis corresponds to z and the second axis to r)
    """

    # Cuda 2D grid
    iz, ir = cuda.grid(2)

    # Set the elements of the array to 0
    if (iz < array.shape[0]) and (ir < array.shape[1]):
        array[iz, ir] = 0

@cuda.jit
def cuda_erase_vector( array_r, array_t, array_z ):
    """
    Set the input arrays to 0

    These arrays are typically interpolation grid arrays, and they
    are set to zero before depositing the currents

    Parameters:
    ------------
    array_r, array_t, array_z: 2darrays of complexs
       Arrays that represent the fields on the grid
       (The first axis corresponds to z and the second axis to r)
    """

    # Cuda 2D grid
    iz, ir = cuda.grid(2)

    # Set the elements of the array to 0
    if (iz < array_r.shape[0]) and (ir < array_r.shape[1]):
        array_r[iz, ir] = 0
        array_t[iz, ir] = 0
        array_z[iz, ir] = 0

# ---------------------------
# Divide by volume functions
# ---------------------------

@cuda.jit
def cuda_divide_scalar_by_volume( array, invvol ):
    """
    Multiply the input array by the corresponding invvol

    Parameters:
    ------------
    array: 2darray of complexs
       Array that represent the fields on the grid
       (The first axis corresponds to z and the second axis to r)

    invvol: 1darray of floats
       Array that contain the inverse of the volume of the cell
       The axis corresponds to r
    """

    # Cuda 2D grid
    iz, ir = cuda.grid(2)

    # Multiply by inverse volume
    if (iz < array.shape[0]) and (ir < array.shape[1]):
        array[iz, ir] = array[iz, ir] * invvol[ir]


@cuda.jit
def cuda_divide_vector_by_volume( array_r, array_t, array_z, invvol ):
    """
    Multiply the input arrays by the corresponding invvol

    Parameters:
    ------------
    array_r, array_t, array_z: 2darrays of complexs
       Arrays that represent the fields on the grid
       (The first axis corresponds to z and the second axis to r)

    invvol: 1darray of floats
       Arrays that contain the inverse of the volume of the cell
       The axis corresponds to r
    """

    # Cuda 2D grid
    iz, ir = cuda.grid(2)

    # Multiply by inverse volume
    if (iz < array_r.shape[0]) and (ir < array_r.shape[1]):
        array_r[iz, ir] = array_r[iz, ir] * invvol[ir]
        array_t[iz, ir] = array_t[iz, ir] * invvol[ir]
        array_z[iz, ir] = array_z[iz, ir] * invvol[ir]

# -----------------------------------
# Methods of the SpectralGrid object
# -----------------------------------

@cuda.jit
def cuda_correct_currents_curlfree_standard( rho_prev, rho_next, Jp, Jm, Jz,
                            kz, kr, inv_k2, inv_dt, Nz, Nr ):
    """
    Correct the currents in spectral space, using the standard pstad
    """
    # Cuda 2D grid
    iz, ir = cuda.grid(2)

    # Perform the current correction
    if (iz < Nz) and (ir < Nr) :

        # Calculate the intermediate variable F
        F = - inv_k2[iz, ir] * (
            (rho_next[iz, ir] - rho_prev[iz, ir])*inv_dt \
            + 1.j*kz[iz, ir]*Jz[iz, ir] \
            + kr[iz, ir]*( Jp[iz, ir] - Jm[iz, ir] ) )

        # Correct the currents accordingly
        Jp[iz, ir] +=  0.5 * kr[iz, ir] * F
        Jm[iz, ir] += -0.5 * kr[iz, ir] * F
        Jz[iz, ir] += -1.j * kz[iz, ir] * F

@cuda.jit
def cuda_correct_currents_crossdeposition_standard( rho_prev, rho_next,
        rho_next_z, rho_next_xy, Jp, Jm, Jz, kz, kr, inv_dt, Nz, Nr ):
    """
    Correct the currents in spectral space, using the cross-deposition
    algorithm adapted to the standard psatd.
    """
    # Cuda 2D grid
    iz, ir = cuda.grid(2)

    # Perform the current correction
    if (iz < Nz) and (ir < Nr) :
        # Calculate the intermediate variable Dz and Dxy
        # (Such that Dz + Dxy is the error in the continuity equation)
        Dz = 1.j*kz[iz, ir]*Jz[iz, ir] + 0.5 * inv_dt * \
            ( rho_next[iz, ir] - rho_next_xy[iz, ir] + \
              rho_next_z[iz, ir] - rho_prev[iz, ir] )
        Dxy = kr[iz, ir]*( Jp[iz, ir] - Jm[iz, ir] ) + 0.5 * inv_dt * \
            ( rho_next[iz, ir] - rho_next_z[iz, ir] + \
              rho_next_xy[iz, ir] - rho_prev[iz, ir] )

        # Correct the currents accordingly
        if kr[iz, ir] != 0:
            inv_kr = 1./kr[iz, ir]
            Jp[iz, ir] += -0.5 * Dxy * inv_kr
            Jm[iz, ir] +=  0.5 * Dxy * inv_kr
        if kz[iz, ir] != 0:
            inv_kz = 1./kz[iz, ir]
            Jz[iz, ir] += 1.j * Dz * inv_kz

@cuda.jit
def cuda_correct_currents_curlfree_comoving( rho_prev, rho_next, Jp, Jm, Jz,
                            kz, kr, inv_k2,
                            j_corr_coef, T_eb, T_cc,
                            inv_dt, Nz, Nr ) :
    """
    Correct the currents in spectral space, using the curl-free correction
    which is adapted to the galilean/comoving-currents assumption
    """
    # Cuda 2D grid
    iz, ir = cuda.grid(2)

    # Perform the current correction
    if (iz < Nz) and (ir < Nr) :

        # Calculate the intermediate variable F
        F = - inv_k2[iz, ir] * ( T_cc[iz, ir]*j_corr_coef[iz, ir] \
            * (rho_next[iz, ir] - rho_prev[iz, ir]*T_eb[iz, ir]) \
            + 1.j*kz[iz, ir]*Jz[iz, ir] \
            + kr[iz, ir]*( Jp[iz, ir] - Jm[iz, ir] ) )

        # Correct the currents accordingly
        Jp[iz, ir] +=  0.5 * kr[iz, ir] * F
        Jm[iz, ir] += -0.5 * kr[iz, ir] * F
        Jz[iz, ir] += -1.j * kz[iz, ir] * F

@cuda.jit
def cuda_correct_currents_crossdeposition_comoving(
        rho_prev, rho_next, rho_next_z, rho_next_xy, Jp, Jm, Jz,
        kz, kr, j_corr_coef, T_eb, T_cc, inv_dt, Nz, Nr ) :
    """
    Correct the currents in spectral space, using the cross-deposition
    algorithm adapted to the galilean/comoving-currents assumption.
    """
    # Cuda 2D grid
    iz, ir = cuda.grid(2)

    # Perform the current correction
    if (iz < Nz) and (ir < Nr) :

        # Calculate the intermediate variable Dz and Dxy
        # (Such that Dz + Dxy is the error in the continuity equation)
        Dz = 1.j*kz[iz, ir]*Jz[iz, ir] \
            + 0.5 * T_cc[iz, ir]*j_corr_coef[iz, ir] * \
            ( rho_next[iz, ir] - T_eb[iz, ir] * rho_next_xy[iz, ir] \
              + rho_next_z[iz, ir] - T_eb[iz, ir] * rho_prev[iz, ir] )
        Dxy = kr[iz, ir]*( Jp[iz, ir] - Jm[iz, ir] ) \
            + 0.5 * T_cc[iz, ir]*j_corr_coef[iz, ir] * \
            ( rho_next[iz, ir] + T_eb[iz, ir] * rho_next_xy[iz, ir] \
            - rho_next_z[iz, ir] -  T_eb[iz, ir] * rho_prev[iz, ir] )

        # Correct the currents accordingly
        if kr[iz, ir] != 0:
            inv_kr = 1./kr[iz, ir]
            Jp[iz, ir] += -0.5 * Dxy * inv_kr
            Jm[iz, ir] +=  0.5 * Dxy * inv_kr
        if kz[iz, ir] != 0:
            inv_kz = 1./kz[iz, ir]
            Jz[iz, ir] += 1.j * Dz * inv_kz


@cuda.jit
def cuda_push_eb_standard( Ep, Em, Ez, Bp, Bm, Bz, Jp, Jm, Jz,
                       rho_prev, rho_next,
                       rho_prev_coef, rho_next_coef, j_coef,
                       C, S_w, kr, kz, dt,
                       use_true_rho, Nz, Nr) :
    """
    Push the fields over one timestep, using the standard psatd algorithm

    See the documentation of FieldSpectralGrid.push_eb_with
    """
    # Cuda 2D grid
    iz, ir = cuda.grid(2)

    # Push the fields
    if (iz < Nz) and (ir < Nr) :

        # Save the electric fields, since it is needed for the B push
        Ep_old = Ep[iz, ir]
        Em_old = Em[iz, ir]
        Ez_old = Ez[iz, ir]

        # Calculate useful auxiliary arrays
        if use_true_rho:
            # Evaluation using the rho projected on the grid
            rho_diff = rho_next_coef[iz, ir] * rho_next[iz, ir] \
                    - rho_prev_coef[iz, ir] * rho_prev[iz, ir]
        else:
            # Evaluation using div(E) and div(J)
            divE = kr[iz, ir]*( Ep[iz, ir] - Em[iz, ir] ) \
                + 1.j*kz[iz, ir]*Ez[iz, ir]
            divJ = kr[iz, ir]*( Jp[iz, ir] - Jm[iz, ir] ) \
                + 1.j*kz[iz, ir]*Jz[iz, ir]

            rho_diff = (rho_next_coef[iz, ir] - rho_prev_coef[iz, ir]) \
              * epsilon_0 * divE - rho_next_coef[iz, ir] * dt * divJ

        # Push the E field
        Ep[iz, ir] = C[iz, ir]*Ep[iz, ir] + 0.5*kr[iz, ir]*rho_diff \
            + c2*S_w[iz, ir]*( -1.j*0.5*kr[iz, ir]*Bz[iz, ir] \
            + kz[iz, ir]*Bp[iz, ir] - mu_0*Jp[iz, ir] )

        Em[iz, ir] = C[iz, ir]*Em[iz, ir] - 0.5*kr[iz, ir]*rho_diff \
            + c2*S_w[iz, ir]*( -1.j*0.5*kr[iz, ir]*Bz[iz, ir] \
            - kz[iz, ir]*Bm[iz, ir] - mu_0*Jm[iz, ir] )

        Ez[iz, ir] = C[iz, ir]*Ez[iz, ir] - 1.j*kz[iz, ir]*rho_diff \
            + c2*S_w[iz, ir]*( 1.j*kr[iz, ir]*Bp[iz, ir] \
            + 1.j*kr[iz, ir]*Bm[iz, ir] - mu_0*Jz[iz, ir] )

        # Push the B field
        Bp[iz, ir] = C[iz, ir]*Bp[iz, ir] \
            - S_w[iz, ir]*( -1.j*0.5*kr[iz, ir]*Ez_old \
                        + kz[iz, ir]*Ep_old ) \
            + j_coef[iz, ir]*( -1.j*0.5*kr[iz, ir]*Jz[iz, ir] \
                        + kz[iz, ir]*Jp[iz, ir] )

        Bm[iz, ir] = C[iz, ir]*Bm[iz, ir] \
            - S_w[iz, ir]*( -1.j*0.5*kr[iz, ir]*Ez_old \
                        - kz[iz, ir]*Em_old ) \
            + j_coef[iz, ir]*( -1.j*0.5*kr[iz, ir]*Jz[iz, ir] \
                        - kz[iz, ir]*Jm[iz, ir] )

        Bz[iz, ir] = C[iz, ir]*Bz[iz, ir] \
            - S_w[iz, ir]*( 1.j*kr[iz, ir]*Ep_old \
                        + 1.j*kr[iz, ir]*Em_old ) \
            + j_coef[iz, ir]*( 1.j*kr[iz, ir]*Jp[iz, ir] \
                        + 1.j*kr[iz, ir]*Jm[iz, ir] )

@cuda.jit
def cuda_push_envelope_standard(a, a_old, chi_a, C_w_tot_env,
                            A_coef, chi_coef, Nz, Nr) :
    """
    Push the envelope over one timestep, using the envelope model equations

    See the documentation of EnvelopeSpectralGrid.push_envelope_with
    """
    # Cuda 2D grid
    iz, ir = cuda.grid(2)

    if (iz < Nz) and (ir < Nr) :
        # Store the field that will be a_old
        a_temp = a[iz, ir]
        # Push the envelope
        a[iz, ir] = A_coef * ( - A_coef * a_old[iz,ir] \
                + 2 * C_w_tot_env[iz, ir] * a[iz, ir] \
                + chi_coef[iz, ir] * chi_a[iz, ir])
        a_old[iz, ir] = a_temp


@cuda.jit
def cuda_push_eb_comoving( Ep, Em, Ez, Bp, Bm, Bz, Jp, Jm, Jz,
                       rho_prev, rho_next,
                       rho_prev_coef, rho_next_coef, j_coef,
                       C, S_w, T_eb, T_cc, T_rho,
                       kr, kz, dt, V, use_true_rho, Nz, Nr) :
    """
    Push the fields over one timestep, using the psatd algorithm,
    with the assumptions of comoving currents
    (either with the galilean scheme or comoving scheme, depending on
    the values of the coefficients that are passed)

    See the documentation of FieldSpectralGrid.push_eb_with
    """
    # Cuda 2D grid
    iz, ir = cuda.grid(2)

    # Push the fields
    if (iz < Nz) and (ir < Nr) :

        # Save the electric fields, since it is needed for the B push
        Ep_old = Ep[iz, ir]
        Em_old = Em[iz, ir]
        Ez_old = Ez[iz, ir]

        # Calculate useful auxiliary arrays
        if use_true_rho:
            # Evaluation using the rho projected on the grid
            rho_diff = rho_next_coef[iz, ir] * rho_next[iz, ir] \
                    - rho_prev_coef[iz, ir] * rho_prev[iz, ir]
        else:
            # Evaluation using div(E) and div(J)
            divE = kr[iz, ir]*( Ep[iz, ir] - Em[iz, ir] ) \
                + 1.j*kz[iz, ir]*Ez[iz, ir]
            divJ = kr[iz, ir]*( Jp[iz, ir] - Jm[iz, ir] ) \
                + 1.j*kz[iz, ir]*Jz[iz, ir]

            rho_diff = ( T_eb[iz,ir] * rho_next_coef[iz, ir] \
              - rho_prev_coef[iz, ir] ) \
              * epsilon_0 * divE + T_rho[iz, ir] \
              * rho_next_coef[iz, ir] * divJ

        # Push the E field
        Ep[iz, ir] = \
            T_eb[iz, ir]*C[iz, ir]*Ep[iz, ir] + 0.5*kr[iz, ir]*rho_diff \
            + j_coef[iz, ir]*1.j*kz[iz, ir]*V*Jp[iz, ir] \
            + c2*T_eb[iz, ir]*S_w[iz, ir]*( -1.j*0.5*kr[iz, ir]*Bz[iz, ir] \
            + kz[iz, ir]*Bp[iz, ir] - mu_0*T_cc[iz, ir]*Jp[iz, ir] )

        Em[iz, ir] = \
            T_eb[iz, ir]*C[iz, ir]*Em[iz, ir] - 0.5*kr[iz, ir]*rho_diff \
            + j_coef[iz, ir]*1.j*kz[iz, ir]*V*Jm[iz, ir] \
            + c2*T_eb[iz, ir]*S_w[iz, ir]*( -1.j*0.5*kr[iz, ir]*Bz[iz, ir] \
            - kz[iz, ir]*Bm[iz, ir] - mu_0*T_cc[iz, ir]*Jm[iz, ir] )

        Ez[iz, ir] = \
            T_eb[iz, ir]*C[iz, ir]*Ez[iz, ir] - 1.j*kz[iz, ir]*rho_diff \
            + j_coef[iz, ir]*1.j*kz[iz, ir]*V*Jz[iz, ir] \
            + c2*T_eb[iz, ir]*S_w[iz, ir]*( 1.j*kr[iz, ir]*Bp[iz, ir] \
            + 1.j*kr[iz, ir]*Bm[iz, ir] - mu_0*T_cc[iz, ir]*Jz[iz, ir] )

        # Push the B field
        Bp[iz, ir] = T_eb[iz, ir]*C[iz, ir]*Bp[iz, ir] \
            - T_eb[iz, ir]*S_w[iz, ir]*( -1.j*0.5*kr[iz, ir]*Ez_old \
                        + kz[iz, ir]*Ep_old ) \
            + j_coef[iz, ir]*( -1.j*0.5*kr[iz, ir]*Jz[iz, ir] \
                        + kz[iz, ir]*Jp[iz, ir] )

        Bm[iz, ir] = T_eb[iz, ir]*C[iz, ir]*Bm[iz, ir] \
            - T_eb[iz, ir]*S_w[iz, ir]*( -1.j*0.5*kr[iz, ir]*Ez_old \
                        - kz[iz, ir]*Em_old ) \
            + j_coef[iz, ir]*( -1.j*0.5*kr[iz, ir]*Jz[iz, ir] \
                        - kz[iz, ir]*Jm[iz, ir] )

        Bz[iz, ir] = T_eb[iz, ir]*C[iz, ir]*Bz[iz, ir] \
            - T_eb[iz, ir]*S_w[iz, ir]*( 1.j*kr[iz, ir]*Ep_old \
                        + 1.j*kr[iz, ir]*Em_old ) \
            + j_coef[iz, ir]*( 1.j*kr[iz, ir]*Jp[iz, ir] \
                        + 1.j*kr[iz, ir]*Jm[iz, ir] )

@cuda.jit
def cuda_push_rho( rho_prev, rho_next, Nz, Nr ) :
    """
    Transfer the values of rho_next to rho_prev,
    and set rho_next to zero

    Parameters :
    ------------
    rho_prev, rho_next : 2darrays
        Arrays that represent rho in spectral space

    Nz, Nr : ints
        Dimensions of the arrays
    """

    # Cuda 2D grid
    iz, ir = cuda.grid(2)

    # Push the fields
    if (iz < Nz) and (ir < Nr) :

        rho_prev[iz, ir] = rho_next[iz, ir]
        rho_next[iz, ir] = 0.

@cuda.jit
def cuda_filter_scalar( field, filter_array, Nz, Nr) :
    """
    Multiply the input field by the filter_array

    Parameters :
    ------------
    field : 2darray of complexs
        An array that represent the fields in spectral space

    filter_array : 2darray of reals
        An array that damps the fields at high k

    Nz, Nr : ints
        Dimensions of the arrays
    """

    # Cuda 2D grid
    iz, ir = cuda.grid(2)

    # Filter the field
    if (iz < Nz) and (ir < Nr) :

        field[iz, ir] = filter_array[iz, ir]*field[iz, ir]

@cuda.jit
def cuda_filter_vector( fieldr, fieldt, fieldz, filter_array, Nz, Nr) :
    """
    Multiply the input field by the filter_array

    Parameters :
    ------------
    field : 2darray of complexs
        An array that represent the fields in spectral space

    filter_array : 2darray of reals
        An array that damps the fields at high k

    Nz, Nr : ints
        Dimensions of the arrays
    """

    # Cuda 2D grid
    iz, ir = cuda.grid(2)

    # Filter the field
    if (iz < Nz) and (ir < Nr) :

        fieldr[iz, ir] = filter_array[iz, ir]*fieldr[iz, ir]
        fieldt[iz, ir] = filter_array[iz, ir]*fieldt[iz, ir]
        fieldz[iz, ir] = filter_array[iz, ir]*fieldz[iz, ir]

@cuda.jit
def cuda_compute_grad_a( a, grad_a_p, grad_a_m, grad_a_z, d_kr, d_kz, Nz, Nr ):
    """
    Compute the new grad_a components in spectral space.
    """

    # Cuda 2D grid
    iz, ir = cuda.grid(2)

    if (iz < Nz) and (ir < Nr) :
        grad_a_p[iz, ir] = - 0.5 * a[iz, ir] * d_kr[iz, ir]
        grad_a_m[iz, ir] = 0.5 * a[iz, ir] * d_kr[iz, ir]
        grad_a_z[iz, ir] = 1j * a[iz, ir] * d_kz[iz, ir]

@cuda.jit
def cuda_convolve(chi_a, chi, a):
    """
    Multiply the arrays `a` and `chi` element-wise, and store the result in `chi_a`
    """
    # Cuda 2D grid
    iz, ir = cuda.grid(2)

    if (iz < chi.shape[0]) and (ir < chi.shape[1]):
        chi_a[iz, ir] += chi[iz, ir] * a[iz, ir]

<<<<<<< HEAD
@cuda.jit
def cuda_copy_arrays(copy, array, Nz, Nr, m):
=======
def cuda_copy_arrays(copy, array, Nz, Nr):
    """
    Copy the array components to the copy
    """
>>>>>>> 400f4c04
    # Cuda 2D grid
    iz, ir = cuda.grid(2)

    if (iz < Nz) and (ir < Nr) :
        copy[m, iz, ir] = array[iz, ir]<|MERGE_RESOLUTION|>--- conflicted
+++ resolved
@@ -501,15 +501,11 @@
     if (iz < chi.shape[0]) and (ir < chi.shape[1]):
         chi_a[iz, ir] += chi[iz, ir] * a[iz, ir]
 
-<<<<<<< HEAD
 @cuda.jit
 def cuda_copy_arrays(copy, array, Nz, Nr, m):
-=======
-def cuda_copy_arrays(copy, array, Nz, Nr):
     """
     Copy the array components to the copy
     """
->>>>>>> 400f4c04
     # Cuda 2D grid
     iz, ir = cuda.grid(2)
 
