# Copyright 2016, FBPIC contributors
# Authors: Remi Lehe, Manuel Kirchen
# License: 3-Clause-BSD-LBNL
"""
This file is part of the Fourier-Bessel Particle-In-Cell code (FB-PIC)
It defines the high-level Fields class.
"""
import warnings
import numpy as np
from numba import cuda
from fbpic.utils.threading import nthreads
<<<<<<< HEAD
from .numba_methods import sum_reduce_2d_array, numba_convolve
from .cuda_methods import cuda_copy_arrays
=======
from .numba_methods import sum_reduce_2d_array, numba_erase_threading_buffer
>>>>>>> 7019c6cd
from .utility_methods import get_modified_k
from .spectral_transform import SpectralTransformer
from .interpolation_grid import FieldInterpolationGrid, \
                         EnvelopeInterpolationGrid
from .spectral_grid import FieldSpectralGrid, \
                         EnvelopeSpectralGrid
from .psatd_coefs import PsatdCoeffs
from fbpic.utils.cuda import cuda_installed
if cuda_installed:
<<<<<<< HEAD
    from fbpic.utils.cuda import cuda_tpb_bpg_2d
    from .cuda_methods import cuda_convolve
=======
    from .cuda_methods import cuda_copy_arrays

>>>>>>> 7019c6cd
class Fields(object) :
    """
    Class that contains the fields data of the simulation

    Methods
    -------
    - push : Advances the fields over one timestep
    - interp2spect : Transforms the fields from the
           interpolation grid to the spectral grid
    - spect2interp : Transforms the fields from the
           spectral grid to the interpolation grid
    - correct_currents : Corrects the currents so that
           they satisfy the conservation equation
    - erase : sets the fields to zero on the interpolation grid
    - divide_by_volume : divide the fields by the cell volume

    Main attributes
    ----------
    All the following attributes are lists,
    with one element per azimuthal mode
    - interp : a list of InterpolationGrid objects
        Contains the field data on the interpolation grid
    - spect : a list of SpectralGrid objects
        Contains the field data on the spectral grid
    - trans : a list of SpectralTransformer objects
        Allows to transform back and forth between the
        interpolation and spectral grid
    - psatd : a list of PsatdCoeffs
        Contains the coefficients to solve the Maxwell equations
    """
    def __init__( self, Nz, zmax, Nr, rmax, Nm, dt, zmin=0.,
                  n_order=-1, v_comoving=None, use_galilean=True,
                  current_correction='cross-deposition', use_cuda=False,
                  create_threading_buffers=False, use_envelope=False,
                  lambda_envelope=0.8e-6 ):
        """
        Initialize the components of the Fields object

        Parameters
        ----------
        Nz : int
            The number of gridpoints in z

        zmin, zmax : float (zmin, optional)
            The initial position of the left and right
            edge of the box along z

        Nr : int
            The number of gridpoints in r

        rmax : float
            The position of the edge of the box along r

        Nm : int
            The number of azimuthal modes

        dt : float
            The timestep of the simulation, required for the
            coefficients of the psatd scheme

        v_comoving: float or None, optional
            If this variable is None, the standard PSATD is used (default).
            Otherwise, the current is assumed to be "comoving",
            i.e. constant with respect to (z - v_comoving * t).
            This can be done in two ways: either by
            - Using a PSATD scheme that takes this hypothesis into account
            - Solving the PSATD scheme in a Galilean frame

        use_galilean: bool, optional
            Determines which one of the two above schemes is used
            When use_galilean is true, the whole grid moves
            with a speed v_comoving

        n_order : int, optional
           The order of the stencil for the z derivatives
           Use -1 for infinite order
           Otherwise use a positive, even number. In this case
           the stencil extends up to n_order/2 cells on each side.

        current_correction: string, optional
            The method used in order to ensure that the continuity equation
            is satisfied. Either `curl-free` or `cross-deposition`.

        use_cuda : bool, optional
            Wether to use the GPU or not

        create_threading_buffers: bool, optional
            Whether to create the buffers used in order to perform
            charge/current deposition with threading on CPU
            (buffers are duplicated with the number of threads)

        use_envelope: bool, optional
            Whether to use the envelope approximation of the fields or not
        """
        # Register the arguments inside the object
        self.Nz = Nz
        self.Nr = Nr
        self.rmax = rmax
        self.Nm = Nm
        self.dt = dt
        self.n_order = n_order
        self.v_comoving = v_comoving
        self.use_galilean = use_galilean
        self.zmin = zmin
        self.zmax = zmax

        # Define wether or not to use the GPU
        self.use_cuda = use_cuda
        if (self.use_cuda==True) and (cuda_installed==False) :
            warnings.warn(
                'Cuda not available for the fields.\n'
                'Performing the field operations on the CPU.' )
            self.use_cuda = False

        # By default will not use the envelope model
        self.use_envelope = use_envelope

        # Register the current correction type
        if current_correction in ['curl-free', 'cross-deposition']:
            self.current_correction = current_correction
        else:
            raise ValueError('Unkown current correction:%s'%current_correction)

        # Create the list of the transformers, which convert the fields
        # back and forth between the spatial and spectral grid
        # (one object per azimuthal mode)
        self.trans = []
        for m in range(Nm) :
            self.trans.append( SpectralTransformer(
                Nz, Nr, m, rmax, use_cuda=self.use_cuda ) )

        # Create the interpolation grid for each modes
        # (one grid per azimuthal mode)
        self.interp = [ ]
        for m in range(Nm) :
            # Create the object
            self.interp.append( FieldInterpolationGrid(
                Nz, Nr, m, zmin, zmax, rmax, use_cuda=self.use_cuda ) )

        # Get the kz and (finite-order) modified kz arrays
        # (According to FFT conventions, the kz array starts with
        # positive frequencies and ends with negative frequency.)
        dz = (zmax-zmin)/Nz
        kz_true = 2*np.pi* np.fft.fftfreq( Nz, dz )
        kz_modified = get_modified_k( kz_true, n_order, dz )

        # Create the spectral grid for each mode, as well as
        # the psatd coefficients
        # (one grid per azimuthal mode)
        self.spect = [ ]
        self.psatd = [ ]
        for m in range(Nm) :
            # Extract the inhomogeneous spectral grid for mode m
            kr = 2*np.pi * self.trans[m].dht0.get_nu()
            # Create the object
            self.spect.append( FieldSpectralGrid( kz_modified, kr, m,
                kz_true, self.interp[m].dz, self.interp[m].dr,
                current_correction, use_cuda=self.use_cuda ) )
            self.psatd.append( PsatdCoeffs( self.spect[m].kz,
                                self.spect[m].kr, m, dt, Nz, Nr,
                                V=self.v_comoving,
                                use_galilean=self.use_galilean,
                                use_cuda=self.use_cuda ) )

        # Record flags that indicates whether, for the sources *in
        # spectral space*, the guard cells have been exchanged via MPI
        self.exchanged_source = \
            {'J': False, 'rho_prev': False, 'rho_new': False,
                'rho_next_xy': False, 'rho_next_z': False }

        # Generate duplicated deposition arrays, when using threading
        # (One copy per thread ; 2 guard cells on each side in z and r,
        # in order to store contributions from, at most, cubic shape factors ;
        # these deposition guard cells are folded into the regular box
        # inside `sum_reduce_2d_array`)
        if create_threading_buffers:
            self.rho_global = np.zeros( dtype=np.complex128,
                shape=(nthreads, self.Nm, self.Nz+4, self.Nr+4) )
            self.Jr_global = np.zeros( dtype=np.complex128,
                    shape=(nthreads, self.Nm, self.Nz+4, self.Nr+4) )
            self.Jt_global = np.zeros( dtype=np.complex128,
                    shape=(nthreads, self.Nm, self.Nz+4, self.Nr+4) )
            self.Jz_global = np.zeros( dtype=np.complex128,
                    shape=(nthreads, self.Nm, self.Nz+4, self.Nr+4) )
            if self.use_envelope:
                self.chi_global = np.zeros(dtype=np.complex128,
                    shape=(nthreads, 2*self.Nm-1, self.Nz+4, self.Nr+4))

        if self.use_envelope:
            self.lambda_envelope = lambda_envelope
            #Create the envelope interpolation grids for each modes
            #The envelope modes range from -Nm + 1 to Nm - 1
            self.envelope_interp = []
            self.envelope_mode_numbers = [ m for m in range(self.Nm) ] + \
                                         [ m for m in range(-self.Nm+1, 0)]
            for m in self.envelope_mode_numbers[self.Nm:]:
                self.trans.append( SpectralTransformer(
                    Nz, Nr, m, rmax, use_cuda=self.use_cuda ) )
            for m in self.envelope_mode_numbers:
                #Modes are listed in order: 0, 1, ..., Nm - 1, -Nm + 1, ..., -1
                self.envelope_interp.append(
                    EnvelopeInterpolationGrid(
                        self.Nz, self.Nr, m, self.zmin, self.zmax,
                        self.rmax, use_cuda=self.use_cuda ) )

            #Create the envelope spectral grids for each modes
            self.envelope_spect = []
            for m in self.envelope_mode_numbers:
                #Modes are listed in order: 0, 1, ..., Nm - 1, -Nm + 1, ..., -1
                kr = 2*np.pi * self.trans[m].dht0.get_nu()
                self.envelope_spect.append(
                    EnvelopeSpectralGrid( kz_modified, kr,
                        m, kz_true, self.envelope_interp[m].dz,
                        self.envelope_interp[m].dr, use_cuda=self.use_cuda ) )

            # Create the psatd coefficients relevant only
            # to the envelope model for each positive mode
            for m in range(self.Nm):
                self.psatd[m].compute_envelope_coefs(self.spect[m].kz,
                            self.spect[m].kr, m, self.dt, self.Nz,
                            self.Nr, 2*np.pi/lambda_envelope)

<<<<<<< HEAD
            self.a_global = np.zeros(dtype=np.complex128,
                shape=(2*Nm-1, Nz, Nr))
            self.grad_a_r_global = np.zeros(dtype=np.complex128,
                shape=(2*Nm-1, Nz, Nr))
            self.grad_a_t_global = np.zeros(dtype=np.complex128,
                shape=(2*Nm-1, Nz, Nr))
            self.grad_a_z_global  = np.zeros(dtype=np.complex128,
                shape=(2*Nm-1, Nz, Nr))
=======
            # Create intermediate arrays that store the different
            # azimuthal modes in a contiguous manner
            # (Necessary because passing tuples of arrays to numba
            # is not supported on GPU)
            # See the function `copy_envelope_modes_to_global_arrays`
            self.a_global = np.zeros(
                (2*Nm-1, Nz, Nr), dtype=np.complex128)
            self.grad_a_r_global = np.zeros(
                (2*Nm-1, Nz, Nr), dtype=np.complex128)
            self.grad_a_t_global = np.zeros(
                (2*Nm-1, Nz, Nr), dtype=np.complex128)
            self.grad_a_z_global = np.zeros(
                (2*Nm-1, Nz, Nr), dtype=np.complex128)
            if self.use_cuda:
                # Copy these arrays to the GPU
                self.a_global = cuda.to_device( self.a_global )
                self.grad_a_r_global = cuda.to_device( self.grad_a_r_global )
                self.grad_a_t_global = cuda.to_device( self.grad_a_t_global )
                self.grad_a_z_global = cuda.to_device( self.grad_a_z_global )

>>>>>>> 7019c6cd

    def send_fields_to_gpu( self ):
        """
        Copy the fields to the GPU.

        After this function is called, the array attributes of the
        interpolation and spectral grids point to GPU arrays
        """
        if self.use_cuda:
            for m in range(self.Nm) :
                self.interp[m].send_fields_to_gpu()
                self.spect[m].send_fields_to_gpu()
            if self.use_envelope:
                for m in self.envelope_mode_numbers:
                    self.envelope_interp[m].send_fields_to_gpu()
                    self.envelope_spect[m].send_fields_to_gpu()

    def receive_fields_from_gpu( self ):
        """
        Receive the fields from the GPU.

        After this function is called, the array attributes of the
        interpolation and spectral grids are accessible by the CPU again.
        """
        if self.use_cuda:
            for m in range(self.Nm) :
                self.interp[m].receive_fields_from_gpu()
                self.spect[m].receive_fields_from_gpu()
            if self.use_envelope:
                for m in self.envelope_mode_numbers:
                    self.envelope_interp[m].receive_fields_from_gpu()
                    self.envelope_spect[m].receive_fields_from_gpu()

    def push(self, use_true_rho=False, check_exchanges=False):
        """
        Push the different azimuthal modes over one timestep,
        in spectral space.

        Parameters
        ----------
        use_true_rho : bool, optional
            Whether to use the rho projected on the grid.
            If set to False, this will use div(E) and div(J)
            to evaluate rho and its time evolution.
            In the case use_true_rho==False, the rho projected
            on the grid is used only to correct the currents, and
            the simulation can be run without the neutralizing ions.
        check_exchanges: bool, optional
            Check whether the guard cells of the fields rho and J
            have been properly exchanged via MPI
        """
        if check_exchanges:
            # Ensure consistency: fields should be exchanged
            assert self.exchanged_source['J'] == True
            if use_true_rho:
                assert self.exchanged_source['rho_prev'] == True
                assert self.exchanged_source['rho_next'] == True

        # Push each azimuthal grid individually, by passing the
        # corresponding psatd coefficients
        for m in range(self.Nm) :
            self.spect[m].push_eb_with( self.psatd[m], use_true_rho )
        for m in range(self.Nm) :
            self.spect[m].push_rho()

    def push_envelope(self):
        """
        Push the different azimuthal modes over one timestep,
        in spectral space.
        """
        # push each azimuthal mode individually
        for m in self.envelope_mode_numbers :
            self.envelope_spect[m].push_envelope_with(self.psatd[abs(m)])

    def correct_currents(self, check_exchanges=False) :
        """
        Correct the currents so that they satisfy the
        charge conservation equation

        Parameter
        ---------
        check_exchanges: bool
            Check whether the guard cells of the fields rho and J
            have been properly exchanged via MPI
        """
        if check_exchanges:
            # Ensure consistency (charge and current should
            # not be exchanged via MPI before correction)
            assert self.exchanged_source['rho_prev'] == False
            assert self.exchanged_source['rho_next'] == False
            assert self.exchanged_source['J'] == False
            if self.current_correction == 'cross-deposition':
                assert self.exchanged_source['rho_next_xy'] == False
                assert self.exchanged_source['rho_next_z'] == False

        # Correct each azimuthal grid individually
        for m in range(self.Nm) :
            self.spect[m].correct_currents(
                self.dt, self.psatd[m], self.current_correction )

    def correct_divE(self) :
        """
        Correct the currents so that they satisfy the
        charge conservation equation
        """
        # Correct each azimuthal grid individually
        for m in range(self.Nm) :
            self.spect[m].correct_divE()

    def interp2spect(self, fieldtype) :
        """
        Transform the fields `fieldtype` from the interpolation
        grid to the spectral grid

        Parameter
        ---------
        fieldtype :
            A string which represents the kind of field to transform
            (either 'E', 'B', 'J', 'rho_next', 'rho_prev', 'a', 'grad_a')
        """
        # Use the appropriate transformation depending on the fieldtype.
        if fieldtype == 'E' :
            for m in range(self.Nm) :
            # Transform each azimuthal grid individually
                self.trans[m].interp2spect_scal(
                    self.interp[m].Ez, self.spect[m].Ez )
                self.trans[m].interp2spect_vect(
                    self.interp[m].Er, self.interp[m].Et,
                    self.spect[m].Ep, self.spect[m].Em )
        elif fieldtype == 'B' :
            # Transform each azimuthal grid individually
            for m in range(self.Nm) :
                self.trans[m].interp2spect_scal(
                    self.interp[m].Bz, self.spect[m].Bz )
                self.trans[m].interp2spect_vect(
                    self.interp[m].Br, self.interp[m].Bt,
                    self.spect[m].Bp, self.spect[m].Bm )
        elif fieldtype == 'J' :
            # Transform each azimuthal grid individually
            for m in range(self.Nm) :
                self.trans[m].interp2spect_scal(
                    self.interp[m].Jz, self.spect[m].Jz )
                self.trans[m].interp2spect_vect(
                    self.interp[m].Jr, self.interp[m].Jt,
                    self.spect[m].Jp, self.spect[m].Jm )
        elif fieldtype in ['rho_prev', 'rho_next', 'rho_next_z', 'rho_next_xy']:
            # Transform each azimuthal grid individually
            for m in range(self.Nm) :
                spectral_rho = getattr( self.spect[m], fieldtype )
                self.trans[m].interp2spect_scal(
                    self.interp[m].rho, spectral_rho )
        elif fieldtype == 'a' and self.use_envelope:
            # Transform each azimuthal grid individually
            for m in self.envelope_mode_numbers:
                self.trans[m].interp2spect_scal(
                    self.envelope_interp[m].a, self.envelope_spect[m].a )
        elif fieldtype == 'a_old' and self.use_envelope:
            # Transform each azimuthal grid individually
            for m in self.envelope_mode_numbers:
                self.trans[m].interp2spect_scal(
                    self.envelope_interp[m].a_old, self.envelope_spect[m].a_old)
        elif fieldtype == 'grad_a' and self.use_envelope:
            # Transform each azimuthal grid individually
            for m in self.envelope_mode_numbers :
                self.trans[m].interp2spect_scal(
                    self.envelope_interp[m].grad_a_z,
                     self.envelope_spect[m].grad_a_z )
                self.trans[m].interp2spect_vect(
                    self.envelope_interp[m].grad_a_r,
                    self.envelope_interp[m].grad_a_t,
                    self.envelope_spect[m].grad_a_p,
                    self.envelope_spect[m].grad_a_m )
        elif fieldtype == 'chi_a' and self.use_envelope:
            # Transform each azimuthal grid individually
            for m in self.envelope_mode_numbers:
                self.trans[m].interp2spect_scal(
                    self.envelope_interp[m].chi_a, self.envelope_spect[m].chi_a)

        else:
            raise ValueError( 'Invalid string for fieldtype: %s' %fieldtype )

    def spect2interp(self, fieldtype) :
        """
        Transform the fields `fieldtype` from the spectral grid
        to the interpolation grid

        Parameter
        ---------
        fieldtype :
            A string which represents the kind of field to transform
            (either 'E', 'B', 'J', 'rho_next', 'rho_prev', 'a', 'grad_a')
        """
        # Use the appropriate transformation depending on the fieldtype.
        if fieldtype == 'E' :
            # Transform each azimuthal grid individually
            for m in range(self.Nm) :
                self.trans[m].spect2interp_scal(
                    self.spect[m].Ez, self.interp[m].Ez )
                self.trans[m].spect2interp_vect(
                    self.spect[m].Ep,  self.spect[m].Em,
                    self.interp[m].Er, self.interp[m].Et )
        elif fieldtype == 'B' :
            # Transform each azimuthal grid individually
            for m in range(self.Nm) :
                self.trans[m].spect2interp_scal(
                    self.spect[m].Bz, self.interp[m].Bz )
                self.trans[m].spect2interp_vect(
                    self.spect[m].Bp, self.spect[m].Bm,
                    self.interp[m].Br, self.interp[m].Bt )
        elif fieldtype == 'J' :
            # Transform each azimuthal grid individually
            for m in range(self.Nm) :
                self.trans[m].spect2interp_scal(
                    self.spect[m].Jz, self.interp[m].Jz )
                self.trans[m].spect2interp_vect(
                    self.spect[m].Jp,  self.spect[m].Jm,
                    self.interp[m].Jr, self.interp[m].Jt )
        elif fieldtype == 'rho_next' :
            # Transform each azimuthal grid individually
            for m in range(self.Nm) :
                self.trans[m].spect2interp_scal(
                    self.spect[m].rho_next, self.interp[m].rho )
        elif fieldtype == 'rho_prev' :
            # Transform each azimuthal grid individually
            for m in range(self.Nm) :
                self.trans[m].spect2interp_scal(
                    self.spect[m].rho_prev, self.interp[m].rho )
        elif fieldtype == 'a' and self.use_envelope:
            # Transform each azimuthal grid individually
            for m in self.envelope_mode_numbers :
                self.trans[m].spect2interp_scal(
                    self.envelope_spect[m].a, self.envelope_interp[m].a )
        elif fieldtype == 'a_old' and self.use_envelope:
            # Transform each azimuthal grid individually
            for m in self.envelope_mode_numbers:
                self.trans[m].spect2interp_scal(
                    self.envelope_spect[m].a_old, self.envelope_interp[m].a_old)
        elif fieldtype == 'grad_a' and self.use_envelope :
            # Transform each azimuthal grid individually
            for m in self.envelope_mode_numbers :
                self.trans[m].spect2interp_scal(
                    self.envelope_spect[m].grad_a_z,
                    self.envelope_interp[m].grad_a_z )
                self.trans[m].spect2interp_vect(
                    self.envelope_spect[m].grad_a_p,
                    self.envelope_spect[m].grad_a_m,
                    self.envelope_interp[m].grad_a_r,
                    self.envelope_interp[m].grad_a_t )
        elif fieldtype == 'chi_a' and self.use_envelope:
            # Transform each azimuthal grid individually
            for m in self.envelope_mode_numbers :
                self.trans[m].spect2interp_scal(
                    self.envelope_spect[m].chi_a, self.envelope_interp[m].chi_a)
        else :
            raise ValueError( 'Invalid string for fieldtype: %s' %fieldtype )

    def spect2partial_interp(self, fieldtype) :
        """
        Transform the fields `fieldtype` from the spectral grid,
        by only performing an inverse FFT in z (but no Hankel transform)

        This is typically done before exchanging guard cells in z
        (a full FFT+Hankel transform is not necessary in this case)

        The result is stored in the interpolation grid (for economy of memory),
        but one should be aware that these fields are not actually the
        interpolation fields. These "incorrect" fields would however be
        overwritten by subsequent calls to `spect2interp` (see `step` function)

        Parameter
        ---------
        fieldtype :
            A string which represents the kind of field to transform
            (either 'E', 'B', 'J', 'rho_next', 'rho_prev', 'a', 'grad_a')
        """
        # Use the appropriate transformation depending on the fieldtype.
        if fieldtype == 'E' :
            for m in range(self.Nm) :
                self.trans[m].fft.inverse_transform(
                    self.spect[m].Ez, self.interp[m].Ez )
                self.trans[m].fft.inverse_transform(
                    self.spect[m].Ep, self.interp[m].Er )
                self.trans[m].fft.inverse_transform(
                    self.spect[m].Em, self.interp[m].Et )
        elif fieldtype == 'B' :
            for m in range(self.Nm) :
                self.trans[m].fft.inverse_transform(
                    self.spect[m].Bz, self.interp[m].Bz )
                self.trans[m].fft.inverse_transform(
                    self.spect[m].Bp, self.interp[m].Br )
                self.trans[m].fft.inverse_transform(
                    self.spect[m].Bm, self.interp[m].Bt )
        elif fieldtype == 'J' :
            for m in range(self.Nm) :
                self.trans[m].fft.inverse_transform(
                    self.spect[m].Jz, self.interp[m].Jz )
                self.trans[m].fft.inverse_transform(
                    self.spect[m].Jp, self.interp[m].Jr )
                self.trans[m].fft.inverse_transform(
                    self.spect[m].Jm, self.interp[m].Jt )
        elif fieldtype == 'rho_next' :
            for m in range(self.Nm) :
                self.trans[m].fft.inverse_transform(
                    self.spect[m].rho_next, self.interp[m].rho )
        elif fieldtype == 'rho_prev' :
            for m in range(self.Nm) :
                self.trans[m].fft.inverse_transform(
                    self.spect[m].rho_prev, self.interp[m].rho )
        elif fieldtype == 'a' and self.use_envelope:
            for m in self.envelope_mode_numbers :
                self.trans[m].fft.inverse_transform(
                    self.envelope_spect[m].a, self.envelope_interp[m].a )
        elif fieldtype == 'a_old' and self.use_envelope:
            # Transform each azimuthal grid individually
            for m in self.envelope_mode_numbers:
                self.trans[m].fft.inverse_transform(
                    self.envelope_spect[m].a_old, self.envelope_interp[m].a_old )
        elif fieldtype == 'grad_a' :
            for m in self.envelope_mode_numbers  :
                self.trans[m].fft.inverse_transform(
                    self.envelope_spect[m].grad_a_z,
                    self.envelope_interp[m].grad_a_z )
                self.trans[m].fft.inverse_transform(
                    self.envelope_spect[m].grad_a_p,
                    self.envelope_interp[m].grad_a_r )
                self.trans[m].fft.inverse_transform(
                    self.envelope_spect[m].grad_a_m,
                    self.envelope_interp[m].grad_a_t )
        elif fieldtype == 'chi_a':
            for m in self.envelope_mode_numbers:
                self.trans[m].fft.inverse_transform(
                    self.envelope_spect[m].chi_a, self.envelope_interp[m].chi_a)

        else :
            raise ValueError( 'Invalid string for fieldtype: %s' %fieldtype )


    def partial_interp2spect(self, fieldtype) :
        """
        Transform the fields `fieldtype` from the partial representation
        in interpolation space (obtained from `spect2partial_interp`)
        to the spectral grid.

        This is typically done after exchanging guard cells in z
        (a full FFT+Hankel transform is not necessary in this case)

        Parameter
        ---------
        fieldtype :
            A string which represents the kind of field to transform
            (either 'E', 'B', 'J', 'rho_next', 'rho_prev', 'a', 'grad_a')
        """
        # Use the appropriate transformation depending on the fieldtype.
        if fieldtype == 'E' :
            for m in range(self.Nm) :
                self.trans[m].fft.transform(
                    self.interp[m].Ez, self.spect[m].Ez )
                self.trans[m].fft.transform(
                    self.interp[m].Er, self.spect[m].Ep )
                self.trans[m].fft.transform(
                    self.interp[m].Et, self.spect[m].Em )
        elif fieldtype == 'B' :
            for m in range(self.Nm) :
                self.trans[m].fft.transform(
                    self.interp[m].Bz, self.spect[m].Bz )
                self.trans[m].fft.transform(
                    self.interp[m].Br, self.spect[m].Bp )
                self.trans[m].fft.transform(
                    self.interp[m].Bt, self.spect[m].Bm )
        elif fieldtype == 'J' :
            for m in range(self.Nm) :
                self.trans[m].fft.transform(
                    self.interp[m].Jz, self.spect[m].Jz )
                self.trans[m].fft.transform(
                    self.interp[m].Jr, self.spect[m].Jp )
                self.trans[m].fft.transform(
                    self.interp[m].Jt, self.spect[m].Jm )
        elif fieldtype == 'rho_next' :
            for m in range(self.Nm) :
                self.trans[m].fft.transform(
                    self.interp[m].rho, self.spect[m].rho_next )
        elif fieldtype == 'rho_prev' :
            for m in range(self.Nm) :
                self.trans[m].fft.transform(
                    self.interp[m].rho, self.spect[m].rho_prev )
        elif fieldtype == 'a' and self.use_envelope:
            for m in self.envelope_mode_numbers :
                self.trans[m].fft.transform(
                    self.envelope_interp[m].a, self.envelope_spect[m].a )
        elif fieldtype == 'a_old' and self.use_envelope:
            # Transform each azimuthal grid individually
            for m in self.envelope_mode_numbers:
                self.trans[m].fft.transform(
                    self.envelope_interp[m].a_old, self.envelope_spect[m].a_old)
        elif fieldtype == 'grad_a' :
            for m in self.envelope_mode_numbers :
                self.trans[m].fft.transform(
                    self.envelope_interp[m].grad_a_z,
                    self.envelope_spect[m].grad_a_z )
                self.trans[m].fft.transform(
                    self.envelope_interp[m].grad_a_r,
                    self.envelope_spect[m].grad_a_p )
                self.trans[m].fft.transform(
                    self.envelope_interp[m].grad_a_t,
                    self.envelope_spect[m].grad_a_m )
        elif fieldtype == 'chi_a':
            for m in self.envelope_mode_numbers :
                self.trans[m].fft.transform(
                    self.envelope_interp[m].chi_a, self.envelope_spect[m].chi_a)

        else :
            raise ValueError( 'Invalid string for fieldtype: %s' %fieldtype )


    def erase(self, fieldtype ) :
        """
        Sets the field `fieldtype` to zero on the interpolation grid

        (For 'rho' and 'J', on CPU, this also erases the duplicated
        deposition buffer, with one copy per thread)

        Parameter
        ---------
        fieldtype : string
            A string which represents the kind of field to be erased
            (either 'E', 'B', 'J', 'rho', 'chi', 'chi_a')
        """
        # Erase the fields in the interpolation grid
        if fieldtype in ['chi', 'chi_a']:
            for m in self.envelope_mode_numbers:
                self.envelope_interp[m].erase(fieldtype)
        else:
            for m in range(self.Nm):
                self.interp[m].erase(fieldtype)
        # Erase the duplicated deposition buffer
        if not self.use_cuda:
            if fieldtype == 'rho':
                numba_erase_threading_buffer( self.rho_global )
            elif fieldtype == 'J':
<<<<<<< HEAD
                self.Jr_global[:,:,:,:] = 0.
                self.Jt_global[:,:,:,:] = 0.
                self.Jz_global[:,:,:,:] = 0.
            elif fieldtype == 'chi':
                self.chi_global[:,:,:,:] = 0.
=======
                numba_erase_threading_buffer( self.Jr_global )
                numba_erase_threading_buffer( self.Jt_global )
                numba_erase_threading_buffer( self.Jz_global )

>>>>>>> 7019c6cd

    def sum_reduce_deposition_array(self, fieldtype):
        """
        Sum the duplicated array for rho and J deposition on CPU
        into a single array.

        This function does nothing when running on GPU

        Parameters
        ----------
        fieldtype : string
            A string which represents the kind of field to be erased
            (either 'J' or 'rho')
        """
        # Skip this function when running on GPU
        if self.use_cuda:
            return

        # Sum thread-local results to main field array
        if fieldtype == 'rho':
            for m in range(self.Nm):
                sum_reduce_2d_array( self.rho_global, self.interp[m].rho, m )
        elif fieldtype == 'J':
            for m in range(self.Nm):
                sum_reduce_2d_array( self.Jr_global, self.interp[m].Jr, m )
                sum_reduce_2d_array( self.Jt_global, self.interp[m].Jt, m )
                sum_reduce_2d_array( self.Jz_global, self.interp[m].Jz, m )
        elif fieldtype == 'chi':
            for m in self.envelope_mode_numbers:
                sum_reduce_2d_array(self.chi_global, self.envelope_interp[m].chi, m)
        else :
            raise ValueError('Invalid string for fieldtype: %s'%fieldtype)


    def filter_spect( self, fieldtype ) :
        """
        Filter the field `fieldtype` on the spectral grid

        Parameter
        ---------
        fieldtype : string
            A string which represents the kind of field to be filtered
            (either 'E', 'B', 'J', 'rho_next' or 'rho_prev')
        """
        if fieldtype == 'chi_a':
            for m in self.envelope_mode_numbers:
                self.envelope_spect[m].filter(fieldtype)
        else:
            for m in range(self.Nm) :
                self.spect[m].filter( fieldtype )

    def divide_by_volume( self, fieldtype ) :
        """
        Divide the field `fieldtype` in each cell by the cell volume,
        on the interpolation grid.

        This is typically done for rho and J, after the charge and
        current deposition.

        Parameter
        ---------
        fieldtype :
            A string which represents the kind of field to be divided by
            the volume (either 'rho' or 'J')
        """
        for m in range(self.Nm):
            self.interp[m].divide_by_volume( fieldtype )

    def divide_by_volume_and_e0( self, fieldtype ) :
        """
        Divide the field `fieldtype` in each cell by the cell volume times
        epsilon_0, on the interpolation grid.

        This is typically done for chi, after the deposition.

        Parameter
        ---------
        fieldtype :
            A string which represents the kind of field to be divided by
            the volume ('chi')
        """
        for m in self.envelope_mode_numbers:
            self.envelope_interp[m].divide_by_volume_and_e0( fieldtype )

    def compute_grad_a(self):
        """
        Compute the diffent grad_a scalars in spectral space from the current
        'a' field, then converts them to interpolation space.

        After this function is called, grad_a fields in both spectral and
        interpolation space are up to date.
        """
        for m in self.envelope_mode_numbers:
            self.envelope_spect[m].compute_grad_a()
        self.spect2interp('grad_a')

<<<<<<< HEAD

    def convolve_a_chi(self):
        """
        Obtain the product chi * a in the different azimuthal modes instead
        of only chi and replace chi in the InterpolationGrid by this product
        """

        for m in self.envelope_mode_numbers:
            for i in range(-self.Nm +1 + max(m,0), self.Nm + min(m, 0)):
                if self.use_cuda :
                    # Obtain the cuda grid
                    dim_grid, dim_block = cuda_tpb_bpg_2d( self.Nz, self.Nr)
                    cuda_convolve[dim_grid, dim_block](
                        self.envelope_interp[m].chi_a,
                        self.envelope_interp[i].chi,
                        self.envelope_interp[m-i].a)

                else:
                    # Compute the new grad_a on CPU
                    numba_convolve(self.envelope_interp[m].chi_a,
                        self.envelope_interp[i].chi,
                        self.envelope_interp[m-i].a)

    def globalize_arrays(self):
        """
        Copies the data on the a and grad_a fields that we have scattered in the
        different EnvelopeInterpolationGrid in 4 global arrays that are used for
        the gathering on the particles.
        """
        if self.use_cuda:
            for m in self.envelope_mode_numbers:
                cuda_copy_arrays(self.a_global[m], self.envelope_interp[m].a, self.Nz, self.Nr)
                cuda_copy_arrays(self.grad_a_r_global[m], self.envelope_interp[m].grad_a_r, self.Nz, self.Nr)
                cuda_copy_arrays(self.grad_a_t_global[m], self.envelope_interp[m].grad_a_t, self.Nz, self.Nr)
                cuda_copy_arrays(self.grad_a_z_global[m], self.envelope_interp[m].grad_a_z, self.Nz, self.Nr)
        else:
            for m in self.envelope_mode_numbers:
                self.a_global[m,:,:] = self.envelope_interp[m].a
                self.grad_a_r_global[m,:,:] = self.envelope_interp[m].grad_a_r
                self.grad_a_t_global[m,:,:] = self.envelope_interp[m].grad_a_t
                self.grad_a_z_global[m,:,:] = self.envelope_interp[m].grad_a_z
=======
    def copy_envelope_modes_to_global_arrays(self, copy_gradient):
        """
        Copy the data on the a and grad_a fields that were scattered in the
        different EnvelopeInterpolationGrid into corresponding global arrays,
        where all the modes are in the same array

        Parameter
        ---------
        copy_gradient: bool
            Whether to also copy the gradients
        """
        if self.use_cuda:
            for m in self.envelope_mode_numbers:
                cuda_copy_arrays(self.a_global[m],
                    self.envelope_interp[m].a, self.Nz, self.Nr)
                if copy_gradient:
                    cuda_copy_arrays(self.grad_a_r_global[m],
                        self.envelope_interp[m].grad_a_r, self.Nz, self.Nr)
                    cuda_copy_arrays(self.grad_a_t_global[m],
                        self.envelope_interp[m].grad_a_t, self.Nz, self.Nr)
                    cuda_copy_arrays(self.grad_a_z_global[m],
                        self.envelope_interp[m].grad_a_z, self.Nz, self.Nr)
        else:
            for m in self.envelope_mode_numbers:
                self.a_global[m,:,:] = self.envelope_interp[m].a
                if copy_gradient:
                    self.grad_a_r_global[m,:,:] = self.envelope_interp[m].grad_a_r
                    self.grad_a_t_global[m,:,:] = self.envelope_interp[m].grad_a_t
                    self.grad_a_z_global[m,:,:] = self.envelope_interp[m].grad_a_z
>>>>>>> 7019c6cd
<|MERGE_RESOLUTION|>--- conflicted
+++ resolved
@@ -9,12 +9,8 @@
 import numpy as np
 from numba import cuda
 from fbpic.utils.threading import nthreads
-<<<<<<< HEAD
-from .numba_methods import sum_reduce_2d_array, numba_convolve
-from .cuda_methods import cuda_copy_arrays
-=======
-from .numba_methods import sum_reduce_2d_array, numba_erase_threading_buffer
->>>>>>> 7019c6cd
+from .numba_methods import sum_reduce_2d_array, numba_erase_threading_buffer, \
+                            numba_convolve
 from .utility_methods import get_modified_k
 from .spectral_transform import SpectralTransformer
 from .interpolation_grid import FieldInterpolationGrid, \
@@ -24,13 +20,9 @@
 from .psatd_coefs import PsatdCoeffs
 from fbpic.utils.cuda import cuda_installed
 if cuda_installed:
-<<<<<<< HEAD
     from fbpic.utils.cuda import cuda_tpb_bpg_2d
-    from .cuda_methods import cuda_convolve
-=======
-    from .cuda_methods import cuda_copy_arrays
-
->>>>>>> 7019c6cd
+    from .cuda_methods import cuda_convolve, cuda_copy_arrays
+
 class Fields(object) :
     """
     Class that contains the fields data of the simulation
@@ -253,16 +245,6 @@
                             self.spect[m].kr, m, self.dt, self.Nz,
                             self.Nr, 2*np.pi/lambda_envelope)
 
-<<<<<<< HEAD
-            self.a_global = np.zeros(dtype=np.complex128,
-                shape=(2*Nm-1, Nz, Nr))
-            self.grad_a_r_global = np.zeros(dtype=np.complex128,
-                shape=(2*Nm-1, Nz, Nr))
-            self.grad_a_t_global = np.zeros(dtype=np.complex128,
-                shape=(2*Nm-1, Nz, Nr))
-            self.grad_a_z_global  = np.zeros(dtype=np.complex128,
-                shape=(2*Nm-1, Nz, Nr))
-=======
             # Create intermediate arrays that store the different
             # azimuthal modes in a contiguous manner
             # (Necessary because passing tuples of arrays to numba
@@ -283,7 +265,6 @@
                 self.grad_a_t_global = cuda.to_device( self.grad_a_t_global )
                 self.grad_a_z_global = cuda.to_device( self.grad_a_z_global )
 
->>>>>>> 7019c6cd
 
     def send_fields_to_gpu( self ):
         """
@@ -723,18 +704,11 @@
             if fieldtype == 'rho':
                 numba_erase_threading_buffer( self.rho_global )
             elif fieldtype == 'J':
-<<<<<<< HEAD
-                self.Jr_global[:,:,:,:] = 0.
-                self.Jt_global[:,:,:,:] = 0.
-                self.Jz_global[:,:,:,:] = 0.
-            elif fieldtype == 'chi':
-                self.chi_global[:,:,:,:] = 0.
-=======
                 numba_erase_threading_buffer( self.Jr_global )
                 numba_erase_threading_buffer( self.Jt_global )
                 numba_erase_threading_buffer( self.Jz_global )
-
->>>>>>> 7019c6cd
+            elif fieldtype == 'chi':
+                numba_erase_threading_buffer( self.chi_global )
 
     def sum_reduce_deposition_array(self, fieldtype):
         """
@@ -831,14 +805,11 @@
             self.envelope_spect[m].compute_grad_a()
         self.spect2interp('grad_a')
 
-<<<<<<< HEAD
-
     def convolve_a_chi(self):
         """
         Obtain the product chi * a in the different azimuthal modes instead
         of only chi and replace chi in the InterpolationGrid by this product
         """
-
         for m in self.envelope_mode_numbers:
             for i in range(-self.Nm +1 + max(m,0), self.Nm + min(m, 0)):
                 if self.use_cuda :
@@ -855,25 +826,6 @@
                         self.envelope_interp[i].chi,
                         self.envelope_interp[m-i].a)
 
-    def globalize_arrays(self):
-        """
-        Copies the data on the a and grad_a fields that we have scattered in the
-        different EnvelopeInterpolationGrid in 4 global arrays that are used for
-        the gathering on the particles.
-        """
-        if self.use_cuda:
-            for m in self.envelope_mode_numbers:
-                cuda_copy_arrays(self.a_global[m], self.envelope_interp[m].a, self.Nz, self.Nr)
-                cuda_copy_arrays(self.grad_a_r_global[m], self.envelope_interp[m].grad_a_r, self.Nz, self.Nr)
-                cuda_copy_arrays(self.grad_a_t_global[m], self.envelope_interp[m].grad_a_t, self.Nz, self.Nr)
-                cuda_copy_arrays(self.grad_a_z_global[m], self.envelope_interp[m].grad_a_z, self.Nz, self.Nr)
-        else:
-            for m in self.envelope_mode_numbers:
-                self.a_global[m,:,:] = self.envelope_interp[m].a
-                self.grad_a_r_global[m,:,:] = self.envelope_interp[m].grad_a_r
-                self.grad_a_t_global[m,:,:] = self.envelope_interp[m].grad_a_t
-                self.grad_a_z_global[m,:,:] = self.envelope_interp[m].grad_a_z
-=======
     def copy_envelope_modes_to_global_arrays(self, copy_gradient):
         """
         Copy the data on the a and grad_a fields that were scattered in the
@@ -902,5 +854,4 @@
                 if copy_gradient:
                     self.grad_a_r_global[m,:,:] = self.envelope_interp[m].grad_a_r
                     self.grad_a_t_global[m,:,:] = self.envelope_interp[m].grad_a_t
-                    self.grad_a_z_global[m,:,:] = self.envelope_interp[m].grad_a_z
->>>>>>> 7019c6cd
+                    self.grad_a_z_global[m,:,:] = self.envelope_interp[m].grad_a_z