--- conflicted
+++ resolved
@@ -115,7 +115,6 @@
            Whether to initialize the neutralizing ions
         filter_currents: bool, optional
             Whether to filter the currents and charge in k space
-<<<<<<< HEAD
 
         v_comoving: float, optional
             In this case, the current is assumend to "comoving",
@@ -123,14 +122,11 @@
             This can be done in two ways: either by
             - Using a PSATD scheme that takes this hypothesis into account
             - Solving the PSATD scheme in a Galilean frame
-
         use_galilean: bool, optional
             Determines which one of the two above schemes is used
             When use_galilean is true, the whole grid moves
             with a speed v_comoving
 
-=======
->>>>>>> 1f01f918
         use_cuda: bool, optional
             Wether to use CUDA (GPU) acceleration
 
@@ -142,11 +138,7 @@
             and the window is moved (the two operations are simultaneous)
             If set to None, the particles are exchanged every n_guard/2
 
-<<<<<<< HEAD
-        boundaries: str
-=======
         boundaries: string, optional
->>>>>>> 1f01f918
             Indicates how to exchange the fields at the left and right
             boundaries of the global simulation box. 
             Either 'periodic' or 'open'
