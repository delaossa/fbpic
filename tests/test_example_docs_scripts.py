# Copyright 2016, FBPIC contributors
# Authors: Remi Lehe, Manuel Kirchen
# License: 3-Clause-BSD-LBNL
"""
This test file is part of FB-PIC (Fourier-Bessel Particle-In-Cell).

It makes sure that the example input scripts in `docs/source/example_input`
runs **without crashing**. It runs the following scripts:
- lwfa_script.py with a single proc
- lwfa_script.py with two proc using checkpoint and restart
- boosted_frame_script.py with two procs
- parametric_script.py with two procs
**It does not actually check the validity of the physics involved.**

Usage:
This file is meant to be run from the top directory of fbpic,
by any of the following commands
$ python tests/test_example_docs_scripts.py
$ py.test -q tests/test_example_docs_scripts.py
$ python setup.py test
"""
import time
import os
import shutil
import numpy as np
from opmd_viewer import OpenPMDTimeSeries
from opmd_viewer.addons import LpaDiagnostics

def test_lpa_sim_singleproc():
    "Test the example input script with one proc in `docs/source/example_input`"

    temporary_dir = './tests/tmp_test_dir'

    # Create a temporary directory for the simulation
    # and copy the example script into this directory
    if os.path.exists( temporary_dir ):
        shutil.rmtree( temporary_dir )
    os.mkdir( temporary_dir )
    shutil.copy('./docs/source/example_input/lwfa_script.py',
                    temporary_dir )

    # Enter the temporary directory and run the script
    os.chdir( temporary_dir )

    # Read the script and check that the targeted lines are present
    with open('lwfa_script.py') as f:
        script = f.read()
        # Check that the targeted lines are present
        if script.find('save_checkpoints = False') == -1 \
            or script.find('use_restart = False') == -1 \
            or script.find('N_step = 200') == -1:
            raise RuntimeError('Did not find expected lines in lwfa_script.py')

    # Modify the script so as to enable checkpoints
    script = script.replace('save_checkpoints = False',
                                'save_checkpoints = True')
    script = script.replace('N_step = 200', 'N_step = 101')
    with open('lwfa_script.py', 'w') as f:
        f.write(script)
    # Launch the script from the OS
    response = os.system( 'python lwfa_script.py' )
    assert response==0

    # Modify the script so as to enable restarts
    script = script.replace('use_restart = False',
                                'use_restart = True')
    script = script.replace('save_checkpoints = True',
                                'save_checkpoints = False')
    with open('lwfa_script.py', 'w') as f:
        f.write(script)
    # Launch the modified script from the OS, with 2 proc
    response = os.system( 'python lwfa_script.py' )
    assert response==0

    # Exit the temporary directory and suppress it
    os.chdir('../../')
    shutil.rmtree( temporary_dir )

def test_lpa_sim_twoproc_restart():
    "Test the checkpoint/restart mechanism with two proc"
    temporary_dir = './tests/tmp_test_dir'

    # Create a temporary directory for the simulation
    # and copy the example script into this directory
    if os.path.exists( temporary_dir ):
        shutil.rmtree( temporary_dir )
    os.mkdir( temporary_dir )
    shutil.copy('./docs/source/example_input/lwfa_script.py', temporary_dir )

    # Enter the temporary directory
    os.chdir( temporary_dir )

    # Read the script and check that the targeted lines are present
    with open('lwfa_script.py') as f:
        script = f.read()
        # Check that the targeted lines are present
        if script.find('save_checkpoints = False') == -1 \
            or script.find('use_restart = False') == -1 \
            or script.find('track_electrons = False') == -1 \
            or script.find('n_order = -1') == -1 \
            or script.find('N_step = 200') == -1:
            raise RuntimeError('Did not find expected lines in lwfa_script.py')

    # Modify the script so as to enable checkpoints and particle tracking
    script = script.replace('save_checkpoints = False',
                                'save_checkpoints = True')
    script = script.replace('track_electrons = False',
                                'track_electrons = True')
    script = script.replace('N_step = 200', 'N_step = 101')
    script = script.replace('n_order = -1',
                                'n_order = 16')
    with open('lwfa_script.py', 'w') as f:
        f.write(script)
    # Launch the modified script from the OS, with 2 proc
    response = os.system( 'mpirun -np 2 python lwfa_script.py' )
    assert response==0

    # Modify the script so as to enable restarts
    script = script.replace('use_restart = False',
                                'use_restart = True')
    script = script.replace('save_checkpoints = True',
                                'save_checkpoints = False')
    with open('lwfa_script.py', 'w') as f:
        f.write(script)
    # Launch the modified script from the OS, with 2 proc
    response = os.system( 'mpirun -np 2 python lwfa_script.py' )
    assert response==0

    # Check that the particle ids are unique at each iterations
    ts = OpenPMDTimeSeries('./diags/hdf5')
    print('Checking particle ids...')
    start_time = time.time()
    for iteration in ts.iterations:
        pid, = ts.get_particle(["id"], iteration=iteration)
        assert len(np.unique(pid)) == len(pid)
    end_time = time.time()
    print( "%.2f seconds" %(end_time-start_time))

   # Exit the temporary directory and suppress it
    os.chdir('../../')
    shutil.rmtree( temporary_dir )

def test_boosted_frame_sim_twoproc():
    "Test the example input script with two procs in `docs/source/example_input`"

    temporary_dir = './tests/tmp_test_dir'

    # Create a temporary directory for the simulation
    # and copy the example script into this directory
    if os.path.exists( temporary_dir ):
        shutil.rmtree( temporary_dir )
    os.mkdir( temporary_dir )
    shutil.copy('./docs/source/example_input/boosted_frame_script.py',
                    temporary_dir )
    # Enter the temporary directory
    os.chdir( temporary_dir )

    # Read the script and check that the targeted lines are present
    with open('boosted_frame_script.py') as f:
        script = f.read()
<<<<<<< HEAD
        # Check that the targeted lines are present
        if script.find('n_order = -1') == -1:
            raise RuntimeError('Did not find expected lines in \
                boosted_frame_script.py')

    # Modify the script so as to enable finite order
    script = script.replace('n_order = -1',
                                'n_order = 16')
    with open('boosted_frame_script.py', 'w') as f:
        f.write(script)
=======
    # Modify the script so as to enable particle tracking
    script = script.replace('track_bunch = False', 'track_bunch = True')
    with open('boosted_frame_script.py', 'w') as f:
        f.write(script)

>>>>>>> 0c26856a
    # Launch the script from the OS
    response = os.system( 'mpirun -np 2 python boosted_frame_script.py' )
    assert response==0

    # Check that the particle ids are unique at each iterations
    ts = OpenPMDTimeSeries('./lab_diags/hdf5')
    print('Checking particle ids...')
    start_time = time.time()
    for iteration in ts.iterations:
        pid, = ts.get_particle(["id"], iteration=iteration)
        assert len(np.unique(pid)) == len(pid)
    end_time = time.time()
    print( "%.2f seconds" %(end_time-start_time))

    # Exit the temporary directory and suppress it
    os.chdir('../../')
    shutil.rmtree( temporary_dir )

def test_parametric_sim_twoproc():
    "Test the example input script with two proc in `docs/source/example_input`"

    temporary_dir = './tests/tmp_test_dir'

    # Create a temporary directory for the simulation
    # and copy the example script into this directory
    if os.path.exists( temporary_dir ):
        shutil.rmtree( temporary_dir )
    os.mkdir( temporary_dir )
    shutil.copy(
        './docs/source/example_input/parametric_script.py', temporary_dir )

    # Enter the temporary directory
    os.chdir( temporary_dir )

    # Read the script and check that the targeted lines are present
    with open('parametric_script.py') as f:
        script = f.read()
        # Check that the targeted lines are present
        if script.find('save_checkpoints = False') == -1 \
            or script.find('n_order = -1') == -1 \
            or script.find('use_restart = False') == -1:
            raise RuntimeError(
            'Did not find expected lines in parametric_script.py')

    # Modify the script so as to enable checkpoints
    script = script.replace('save_checkpoints = False',
                                'save_checkpoints = True')
    script = script.replace('n_order = -1',
                                'n_order = 16')
    with open('parametric_script.py', 'w') as f:
        f.write(script)
    # Launch the modified script from the OS, with 2 proc
    response = os.system( 'mpirun -np 2 python parametric_script.py' )
    assert response==0

    # Modify the script so as to enable restarts
    script = script.replace('use_restart = False',
                                'use_restart = True')
    script = script.replace('save_checkpoints = True',
                                'save_checkpoints = False')
    with open('parametric_script.py', 'w') as f:
        f.write(script)
    # Launch the modified script from the OS, with 2 proc
    response = os.system( 'mpirun -np 2 python parametric_script.py' )
    assert response==0

    # Check that the simulation produced two output directories
    # and that these directories correspond to different values of
    # a0 (this is done by checking the a0 of the laser, with openPMD-viewer)
    for a0 in [ 2.0, 4.0 ]:
        # Open the diagnotics
        diag_folder = 'diags_a0_%.1f/hdf5' %a0
        ts = LpaDiagnostics( diag_folder )
        # Check that the value of a0 in the diagnostics is the
        # expected one.
        a0_in_diag = ts.get_a0( iteration=80, pol='x' )
        assert abs( (a0 - a0_in_diag)/a0 ) < 1.e-2

    # Exit the temporary directory and suppress it
    os.chdir('../../')
    shutil.rmtree( temporary_dir )

if __name__ == '__main__':
    test_parametric_sim_twoproc()
    test_lpa_sim_singleproc()
    test_lpa_sim_twoproc_restart()
    test_boosted_frame_sim_twoproc()<|MERGE_RESOLUTION|>--- conflicted
+++ resolved
@@ -158,24 +158,18 @@
     # Read the script and check that the targeted lines are present
     with open('boosted_frame_script.py') as f:
         script = f.read()
-<<<<<<< HEAD
-        # Check that the targeted lines are present
-        if script.find('n_order = -1') == -1:
+        # Check that the targeted lines are present
+        if script.find('n_order = -1') == -1 \
+            or script.find('track_bunch = False') == -1 \
             raise RuntimeError('Did not find expected lines in \
                 boosted_frame_script.py')
 
     # Modify the script so as to enable finite order
-    script = script.replace('n_order = -1',
-                                'n_order = 16')
-    with open('boosted_frame_script.py', 'w') as f:
-        f.write(script)
-=======
-    # Modify the script so as to enable particle tracking
+    script = script.replace('n_order = -1', 'n_order = 16')
     script = script.replace('track_bunch = False', 'track_bunch = True')
     with open('boosted_frame_script.py', 'w') as f:
         f.write(script)
-
->>>>>>> 0c26856a
+    
     # Launch the script from the OS
     response = os.system( 'mpirun -np 2 python boosted_frame_script.py' )
     assert response==0
